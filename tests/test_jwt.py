from __future__ import unicode_literals
from calendar import timegm
from datetime import datetime
import sys
import time
import unittest

import jwt

if sys.version_info >= (3, 0, 0):
    unicode = str


def utc_timestamp():
    return timegm(datetime.utcnow().utctimetuple())


class TestJWT(unittest.TestCase):

    def setUp(self):
<<<<<<< HEAD
        self.payload = {"iss": "jeff", "exp": utc_timestamp() + 15,
                        "claim": "insanity"}
=======
        self.payload = {'iss': 'jeff', 'exp': utc_timestamp() + 1,
                        'claim': 'insanity'}
>>>>>>> 46fd4521

    def test_encode_decode(self):
        secret = 'secret'
        jwt_message = jwt.encode(self.payload, secret)
        decoded_payload = jwt.decode(jwt_message, secret)

        self.assertEqual(decoded_payload, self.payload)

    def test_encode_bad_type(self):

        types = ['string', tuple(), list(), 42, set()]

        for t in types:
            self.assertRaises(TypeError, lambda: jwt.encode(t, 'secret'))

    def test_encode_datetime(self):
        secret = 'secret'
        current_datetime = datetime.utcnow()
        payload = {
            'exp': current_datetime,
            'iat': current_datetime,
            'nbf': current_datetime
        }
        jwt_message = jwt.encode(payload, secret)
        decoded_payload = jwt.decode(jwt_message, secret, leeway=1)

        self.assertEqual(
            decoded_payload['exp'],
            timegm(current_datetime.utctimetuple()))
        self.assertEqual(
            decoded_payload['iat'],
            timegm(current_datetime.utctimetuple()))
        self.assertEqual(
            decoded_payload['nbf'],
            timegm(current_datetime.utctimetuple()))

    def test_bad_secret(self):
        right_secret = 'foo'
        bad_secret = 'bar'
        jwt_message = jwt.encode(self.payload, right_secret)

        self.assertRaises(
            jwt.DecodeError,
            lambda: jwt.decode(jwt_message, bad_secret))

    def test_decodes_valid_jwt(self):
        example_payload = {'hello': 'world'}
        example_secret = 'secret'
        example_jwt = (
            b'eyJhbGciOiAiSFMyNTYiLCAidHlwIjogIkpXVCJ9'
            b'.eyJoZWxsbyI6ICJ3b3JsZCJ9'
            b'.tvagLDLoaiJKxOKqpBXSEGy7SYSifZhjntgm9ctpyj8')
        decoded_payload = jwt.decode(example_jwt, example_secret)

        self.assertEqual(decoded_payload, example_payload)

    # 'Control' Elliptic Curve JWT created by another library.
    # Used to test for regressions that could affect both
    # encoding / decoding operations equally (causing tests
    # to still pass).
    def test_decodes_valid_es384_jwt(self):
        example_payload = {"hello": "world"}
        example_pubkey = open('tests/testkey_ec.pub', 'r').read()
        example_jwt = (
            b"eyJhbGciOiJFUzM4NCIsInR5cCI6IkpXVCJ9"
            b".eyJoZWxsbyI6IndvcmxkIn0"
            b".MIGHAkEdh2kR7IRu5w0tGuY6Xz3Vqa7PHHY2DgXWeee"
            b"LXotEqpn9udp2NfVL-XFG0TDoCakzXbIGAWg42S69GFl"
            b"KZzxhXAJCAPLPuJoKyAixFnXPBkvkti-UzSIj4s6DePe"
            b"uTu7102G_QIXiijY5bx6mdmZa3xUuKeu-zobOIOqR8Zw"
            b"FqGjBLZum")
        decoded_payload = jwt.decode(example_jwt, example_pubkey)

        self.assertEqual(decoded_payload, example_payload)

    # 'Control' RSA JWT created by another library.
    # Used to test for regressions that could affect both
    # encoding / decoding operations equally (causing tests
    # to still pass).
    def test_decodes_valid_rs384_jwt(self):
        example_payload = {"hello": "world"}
        example_pubkey = open('tests/testkey_rsa.pub', 'r').read()
        example_jwt = (
            b"eyJhbGciOiJSUzM4NCIsInR5cCI6IkpXVCJ9"
            b".eyJoZWxsbyI6IndvcmxkIn0"
            b".yNQ3nI9vEDs7lEh-Cp81McPuiQ4ZRv6FL4evTYYAh1X"
            b"lRTTR3Cz8pPA9Stgso8Ra9xGB4X3rlra1c8Jz10nTUju"
            b"O06OMm7oXdrnxp1KIiAJDerWHkQ7l3dlizIk1bmMA457"
            b"W2fNzNfHViuED5ISM081dgf_a71qBwJ_yShMMrSOfxDx"
            b"mX9c4DjRogRJG8SM5PvpLqI_Cm9iQPGMvmYK7gzcq2cJ"
            b"urHRJDJHTqIdpLWXkY7zVikeen6FhuGyn060Dz9gYq9t"
            b"uwmrtSWCBUjiN8sqJ00CDgycxKqHfUndZbEAOjcCAhBr"
            b"qWW3mSVivUfubsYbwUdUG3fSRPjaUPcpe8A")
        decoded_payload = jwt.decode(example_jwt, example_pubkey)

        self.assertEqual(decoded_payload, example_payload)

    def test_load_verify_valid_jwt(self):
        example_payload = {'hello': 'world'}
        example_secret = 'secret'
        example_jwt = (
            b'eyJhbGciOiAiSFMyNTYiLCAidHlwIjogIkpXVCJ9'
            b'.eyJoZWxsbyI6ICJ3b3JsZCJ9'
            b'.tvagLDLoaiJKxOKqpBXSEGy7SYSifZhjntgm9ctpyj8')

        decoded_payload, signing, header, signature = jwt.load(example_jwt)

        jwt.verify_signature(decoded_payload, signing, header,
                             signature, example_secret)

        self.assertEqual(decoded_payload, example_payload)

    def test_allow_skip_verification(self):
        right_secret = 'foo'
        jwt_message = jwt.encode(self.payload, right_secret)
        decoded_payload = jwt.decode(jwt_message, verify=False)

        self.assertEqual(decoded_payload, self.payload)

    def test_load_no_verification(self):
        right_secret = 'foo'
        jwt_message = jwt.encode(self.payload, right_secret)
        decoded_payload, signing, header, signature = jwt.load(jwt_message)

        self.assertEqual(decoded_payload, self.payload)

    def test_no_secret(self):
        right_secret = 'foo'
        jwt_message = jwt.encode(self.payload, right_secret)

        self.assertRaises(
            jwt.DecodeError,
            lambda: jwt.decode(jwt_message))

    def test_verify_signature_no_secret(self):
        right_secret = 'foo'
        jwt_message = jwt.encode(self.payload, right_secret)
        decoded_payload, signing, header, signature = jwt.load(jwt_message)

        self.assertRaises(
            jwt.DecodeError,
            lambda: jwt.verify_signature(decoded_payload, signing,
                                         header, signature))

    def test_custom_headers(self):
        right_secret = 'foo'
        headers = {'foo': 'bar', 'kid': 'test'}
        jwt_message = jwt.encode(self.payload, right_secret, headers=headers)
        decoded_payload, signing, header, signature = jwt.load(jwt_message)

        for key, value in headers.items():
            self.assertEqual(header[key], value)

    def test_invalid_crypto_alg(self):
        self.assertRaises(NotImplementedError, jwt.encode, self.payload,
                          'secret', 'HS1024')

    def test_unicode_secret(self):
        secret = '\xc2'
        jwt_message = jwt.encode(self.payload, secret)

        decoded_payload = jwt.decode(jwt_message, secret)

        self.assertEqual(decoded_payload, self.payload)

        decoded_payload, signing, header, signature = jwt.load(jwt_message)

        jwt.verify_signature(decoded_payload, signing, header,
                             signature, secret)

        self.assertEqual(decoded_payload, self.payload)

    def test_nonascii_secret(self):
        secret = '\xc2'  # char value that ascii codec cannot decode
        jwt_message = jwt.encode(self.payload, secret)

        decoded_payload = jwt.decode(jwt_message, secret)

        self.assertEqual(decoded_payload, self.payload)

        decoded_payload, signing, header, signature = jwt.load(jwt_message)

        jwt.verify_signature(decoded_payload, signing,
                             header, signature, secret)

        self.assertEqual(decoded_payload, self.payload)

    def test_bytes_secret(self):
        secret = b'\xc2'  # char value that ascii codec cannot decode
        jwt_message = jwt.encode(self.payload, secret)

        decoded_payload = jwt.decode(jwt_message, secret)

        self.assertEqual(decoded_payload, self.payload)

        decoded_payload, signing, header, signature = jwt.load(jwt_message)

        jwt.verify_signature(decoded_payload, signing,
                             header, signature, secret)

        self.assertEqual(decoded_payload, self.payload)

    def test_decode_unicode_value(self):
        example_payload = {'hello': 'world'}
        example_secret = 'secret'
        example_jwt = (
            'eyJhbGciOiAiSFMyNTYiLCAidHlwIjogIkpXVCJ9'
            '.eyJoZWxsbyI6ICJ3b3JsZCJ9'
            '.tvagLDLoaiJKxOKqpBXSEGy7SYSifZhjntgm9ctpyj8')
        decoded_payload = jwt.decode(example_jwt, example_secret)

        self.assertEqual(decoded_payload, example_payload)
        decoded_payload, signing, header, signature = jwt.load(example_jwt)
        self.assertEqual(decoded_payload, example_payload)

    def test_decode_invalid_header_padding(self):
        example_jwt = (
            'aeyJhbGciOiAiSFMyNTYiLCAidHlwIjogIkpXVCJ9'
            '.eyJoZWxsbyI6ICJ3b3JsZCJ9'
            '.tvagLDLoaiJKxOKqpBXSEGy7SYSifZhjntgm9ctpyj8')
        example_secret = 'secret'

        self.assertRaises(
            jwt.DecodeError,
            lambda: jwt.load(example_jwt))

        self.assertRaises(
            jwt.DecodeError,
            lambda: jwt.decode(example_jwt, example_secret))

    def test_decode_invalid_header_string(self):
        example_jwt = (
            'eyJhbGciOiAiSFMyNTbpIiwgInR5cCI6ICJKV1QifQ=='
            '.eyJoZWxsbyI6ICJ3b3JsZCJ9'
            '.tvagLDLoaiJKxOKqpBXSEGy7SYSifZhjntgm9ctpyj8')
        example_secret = 'secret'

        try:
            jwt.load(example_jwt)
        except jwt.DecodeError as e:
            self.assertTrue('Invalid header string' in str(e))
        else:
            self.fail('DecodeError not raised')

        try:
            jwt.decode(example_jwt, example_secret)
        except jwt.DecodeError as e:
            self.assertTrue('Invalid header string' in str(e))
        else:
            self.fail('DecodeError not raised')

    def test_decode_invalid_payload_padding(self):
        example_jwt = (
            'eyJhbGciOiAiSFMyNTYiLCAidHlwIjogIkpXVCJ9'
            '.aeyJoZWxsbyI6ICJ3b3JsZCJ9'
            '.tvagLDLoaiJKxOKqpBXSEGy7SYSifZhjntgm9ctpyj8')
        example_secret = 'secret'

        self.assertRaises(
            jwt.DecodeError,
            lambda: jwt.load(example_jwt))

        self.assertRaises(
            jwt.DecodeError,
            lambda: jwt.decode(example_jwt, example_secret))

    def test_decode_invalid_payload_string(self):
        example_jwt = (
            'eyJhbGciOiAiSFMyNTYiLCAidHlwIjogIkpXVCJ9'
            '.eyJoZWxsb-kiOiAid29ybGQifQ=='
            '.tvagLDLoaiJKxOKqpBXSEGy7SYSifZhjntgm9ctpyj8')
        example_secret = 'secret'

        try:
            jwt.load(example_jwt)
        except jwt.DecodeError as e:
            self.assertTrue('Invalid payload string' in str(e))
        else:
            self.fail('DecodeError not raised')

        try:
            jwt.decode(example_jwt, example_secret)
        except jwt.DecodeError as e:
            self.assertTrue('Invalid payload string' in str(e))
        else:
            self.fail('DecodeError not raised')

    def test_decode_invalid_crypto_padding(self):
        example_jwt = (
            'eyJhbGciOiAiSFMyNTYiLCAidHlwIjogIkpXVCJ9'
            '.eyJoZWxsbyI6ICJ3b3JsZCJ9'
            '.aatvagLDLoaiJKxOKqpBXSEGy7SYSifZhjntgm9ctpyj8')
        example_secret = 'secret'

        self.assertRaises(
            jwt.DecodeError,
            lambda: jwt.load(example_jwt))

        self.assertRaises(
            jwt.DecodeError,
            lambda: jwt.decode(example_jwt, example_secret))

    def test_decode_with_expiration(self):
        self.payload['exp'] = utc_timestamp() - 1
        secret = 'secret'
        jwt_message = jwt.encode(self.payload, secret)

        self.assertRaises(
            jwt.ExpiredSignature,
            lambda: jwt.decode(jwt_message, secret))

        decoded_payload, signing, header, signature = jwt.load(jwt_message)

        self.assertRaises(
            jwt.ExpiredSignature,
            lambda: jwt.verify_signature(
                decoded_payload, signing, header, signature, secret))

    def test_decode_skip_expiration_verification(self):
        self.payload['exp'] = time.time() - 1
        secret = 'secret'
        jwt_message = jwt.encode(self.payload, secret)

        jwt.decode(jwt_message, secret, verify_expiration=False)

        decoded_payload, signing, header, signature = jwt.load(jwt_message)
        jwt.verify_signature(decoded_payload, signing, header,
                             signature, secret, verify_expiration=False)

    def test_decode_with_expiration_with_leeway(self):
        self.payload['exp'] = utc_timestamp() - 2
        secret = 'secret'
        jwt_message = jwt.encode(self.payload, secret)

        decoded_payload, signing, header, signature = jwt.load(jwt_message)

        # With 3 seconds leeway, should be ok
        jwt.decode(jwt_message, secret, leeway=3)

        jwt.verify_signature(decoded_payload, signing, header,
                             signature, secret, leeway=3)

        # With 1 seconds, should fail
        self.assertRaises(
            jwt.ExpiredSignature,
            lambda: jwt.decode(jwt_message, secret, leeway=1))

        self.assertRaises(
            jwt.ExpiredSignature,
            lambda: jwt.verify_signature(decoded_payload, signing,
                                         header, signature, secret, leeway=1))

    def test_encode_decode_with_rsa_sha256(self):
        try:
            from Crypto.PublicKey import RSA

            # PEM-formatted RSA key
            with open('tests/testkey_rsa', 'r') as rsa_priv_file:
                priv_rsakey = RSA.importKey(rsa_priv_file.read())
                jwt_message = jwt.encode(self.payload, priv_rsakey,
                                         algorithm='RS256')

            with open('tests/testkey_rsa.pub', 'r') as rsa_pub_file:
                pub_rsakey = RSA.importKey(rsa_pub_file.read())
                assert jwt.decode(jwt_message, pub_rsakey)

                load_output = jwt.load(jwt_message)
                jwt.verify_signature(key=pub_rsakey, *load_output)

            # string-formatted key
            with open('tests/testkey_rsa', 'r') as rsa_priv_file:
                priv_rsakey = rsa_priv_file.read()
                jwt_message = jwt.encode(self.payload, priv_rsakey,
                                         algorithm='RS256')

            with open('tests/testkey_rsa.pub', 'r') as rsa_pub_file:
                pub_rsakey = rsa_pub_file.read()
                assert jwt.decode(jwt_message, pub_rsakey)

                load_output = jwt.load(jwt_message)
                jwt.verify_signature(key=pub_rsakey, *load_output)

        except ImportError:
            pass

    def test_encode_decode_with_rsa_sha384(self):
        try:
            from Crypto.PublicKey import RSA

            # PEM-formatted RSA key
            with open('tests/testkey_rsa', 'r') as rsa_priv_file:
                priv_rsakey = RSA.importKey(rsa_priv_file.read())
                jwt_message = jwt.encode(self.payload, priv_rsakey,
                                         algorithm='RS384')

            with open('tests/testkey_rsa.pub', 'r') as rsa_pub_file:
                pub_rsakey = RSA.importKey(rsa_pub_file.read())
                assert jwt.decode(jwt_message, pub_rsakey)

                load_output = jwt.load(jwt_message)
                jwt.verify_signature(key=pub_rsakey, *load_output)

            # string-formatted key
            with open('tests/testkey_rsa', 'r') as rsa_priv_file:
                priv_rsakey = rsa_priv_file.read()
                jwt_message = jwt.encode(self.payload, priv_rsakey,
                                         algorithm='RS384')

            with open('tests/testkey_rsa.pub', 'r') as rsa_pub_file:
                pub_rsakey = rsa_pub_file.read()
                assert jwt.decode(jwt_message, pub_rsakey)

                load_output = jwt.load(jwt_message)
                jwt.verify_signature(key=pub_rsakey, *load_output)
        except ImportError:
            pass

    def test_encode_decode_with_rsa_sha512(self):
        try:
            from Crypto.PublicKey import RSA

            # PEM-formatted RSA key
            with open('tests/testkey_rsa', 'r') as rsa_priv_file:
                priv_rsakey = RSA.importKey(rsa_priv_file.read())
                jwt_message = jwt.encode(self.payload, priv_rsakey,
                                         algorithm='RS512')

            with open('tests/testkey_rsa.pub', 'r') as rsa_pub_file:
                pub_rsakey = RSA.importKey(rsa_pub_file.read())
                assert jwt.decode(jwt_message, pub_rsakey)

                load_output = jwt.load(jwt_message)
                jwt.verify_signature(key=pub_rsakey, *load_output)

            # string-formatted key
            with open('tests/testkey_rsa', 'r') as rsa_priv_file:
                priv_rsakey = rsa_priv_file.read()
                jwt_message = jwt.encode(self.payload, priv_rsakey,
                                         algorithm='RS512')

            with open('tests/testkey_rsa.pub', 'r') as rsa_pub_file:
                pub_rsakey = rsa_pub_file.read()
                assert jwt.decode(jwt_message, pub_rsakey)

                load_output = jwt.load(jwt_message)
                jwt.verify_signature(key=pub_rsakey, *load_output)
        except ImportError:
            pass

    def test_rsa_related_signing_methods(self):
        try:
            import Crypto
            self.assertTrue('RS256' in jwt.signing_methods)
            self.assertTrue('RS384' in jwt.signing_methods)
            self.assertTrue('RS512' in jwt.signing_methods)
        except ImportError:
            self.assertFalse('RS256' in jwt.signing_methods)
            self.assertFalse('RS384' in jwt.signing_methods)
            self.assertFalse('RS512' in jwt.signing_methods)

    def test_rsa_related_verify_methods(self):
        try:
            import Crypto
            self.assertTrue('RS256' in jwt.verify_methods)
            self.assertTrue('RS384' in jwt.verify_methods)
            self.assertTrue('RS512' in jwt.verify_methods)
        except ImportError:
            self.assertFalse('RS256' in jwt.verify_methods)
            self.assertFalse('RS384' in jwt.verify_methods)
            self.assertFalse('RS512' in jwt.verify_methods)

    def test_rsa_related_key_preparation_methods(self):
        try:
            import Crypto
            self.assertTrue('RS256' in jwt.prepare_key_methods)
            self.assertTrue('RS384' in jwt.prepare_key_methods)
            self.assertTrue('RS512' in jwt.prepare_key_methods)
        except ImportError:
            self.assertFalse('RS256' in jwt.prepare_key_methods)
            self.assertFalse('RS384' in jwt.prepare_key_methods)
            self.assertFalse('RS512' in jwt.prepare_key_methods)

    def test_encode_decode_with_ecdsa_sha256(self):
        try:
            import ecdsa

            # PEM-formatted EC key
            with open('tests/testkey_ec', 'r') as ec_priv_file:
                priv_eckey = ecdsa.SigningKey.from_pem(ec_priv_file.read())
                jwt_message = jwt.encode(self.payload, priv_eckey,
                                         algorithm='ES256')

            with open('tests/testkey_ec.pub', 'r') as ec_pub_file:
                pub_eckey = ecdsa.VerifyingKey.from_pem(ec_pub_file.read())
                assert jwt.decode(jwt_message, pub_eckey)

                load_output = jwt.load(jwt_message)
                jwt.verify_signature(key=pub_eckey, *load_output)

            # string-formatted key
            with open('tests/testkey_ec', 'r') as ec_priv_file:
                priv_eckey = ec_priv_file.read()
                jwt_message = jwt.encode(self.payload, priv_eckey,
                                         algorithm='ES256')

            with open('tests/testkey_ec.pub', 'r') as ec_pub_file:
                pub_eckey = ec_pub_file.read()
                assert jwt.decode(jwt_message, pub_eckey)

                load_output = jwt.load(jwt_message)
                jwt.verify_signature(key=pub_eckey, *load_output)

        except ImportError:
            pass

    def test_encode_decode_with_ecdsa_sha384(self):
        try:
            import ecdsa

            # PEM-formatted EC key
            with open('tests/testkey_ec', 'r') as ec_priv_file:
                priv_eckey = ecdsa.SigningKey.from_pem(ec_priv_file.read())
                jwt_message = jwt.encode(self.payload, priv_eckey,
                                         algorithm='ES384')

            with open('tests/testkey_ec.pub', 'r') as ec_pub_file:
                pub_eckey = ecdsa.VerifyingKey.from_pem(ec_pub_file.read())
                assert jwt.decode(jwt_message, pub_eckey)

                load_output = jwt.load(jwt_message)
                jwt.verify_signature(key=pub_eckey, *load_output)

            # string-formatted key
            with open('tests/testkey_ec', 'r') as ec_priv_file:
                priv_eckey = ec_priv_file.read()
                jwt_message = jwt.encode(self.payload, priv_eckey,
                                         algorithm='ES384')

            with open('tests/testkey_ec.pub', 'r') as ec_pub_file:
                pub_rsakey = ec_pub_file.read()
                assert jwt.decode(jwt_message, pub_eckey)

                load_output = jwt.load(jwt_message)
                jwt.verify_signature(key=pub_eckey, *load_output)
        except ImportError:
            pass

    def test_encode_decode_with_ecdsa_sha512(self):
        try:
            import ecdsa

            # PEM-formatted EC key
            with open('tests/testkey_ec', 'r') as ec_priv_file:
                priv_eckey = ecdsa.SigningKey.from_pem(ec_priv_file.read())
                jwt_message = jwt.encode(self.payload, priv_eckey,
                                         algorithm='ES512')

            with open('tests/testkey_ec.pub', 'r') as ec_pub_file:
                pub_eckey = ecdsa.VerifyingKey.from_pem(ec_pub_file.read())
                assert jwt.decode(jwt_message, pub_eckey)

                load_output = jwt.load(jwt_message)
                jwt.verify_signature(key=pub_eckey, *load_output)

            # string-formatted key
            with open('tests/testkey_ec', 'r') as ec_priv_file:
                priv_eckey = ec_priv_file.read()
                jwt_message = jwt.encode(self.payload, priv_eckey,
                                         algorithm='ES512')

            with open('tests/testkey_ec.pub', 'r') as ec_pub_file:
                pub_eckey = ec_pub_file.read()
                assert jwt.decode(jwt_message, pub_eckey)

                load_output = jwt.load(jwt_message)
                jwt.verify_signature(key=pub_eckey, *load_output)
        except ImportError:
            pass

    def test_ecdsa_related_signing_methods(self):
        try:
            import ecdsa
            self.assertTrue('ES256' in jwt.signing_methods)
            self.assertTrue('ES384' in jwt.signing_methods)
            self.assertTrue('ES512' in jwt.signing_methods)
        except ImportError:
            self.assertFalse('ES256' in jwt.signing_methods)
            self.assertFalse('ES384' in jwt.signing_methods)
            self.assertFalse('ES512' in jwt.signing_methods)

    def test_ecdsa_related_verify_methods(self):
        try:
            import ecdsa
            self.assertTrue('ES256' in jwt.verify_methods)
            self.assertTrue('ES384' in jwt.verify_methods)
            self.assertTrue('ES512' in jwt.verify_methods)
        except ImportError:
            self.assertFalse('ES256' in jwt.verify_methods)
            self.assertFalse('ES384' in jwt.verify_methods)
            self.assertFalse('ES512' in jwt.verify_methods)

    def test_ecdsa_related_key_preparation_methods(self):
        try:
            import ecdsa
            self.assertTrue('ES256' in jwt.prepare_key_methods)
            self.assertTrue('ES384' in jwt.prepare_key_methods)
            self.assertTrue('ES512' in jwt.prepare_key_methods)
        except ImportError:
            self.assertFalse('ES256' in jwt.prepare_key_methods)
            self.assertFalse('ES384' in jwt.prepare_key_methods)
            self.assertFalse('ES512' in jwt.prepare_key_methods)


if __name__ == '__main__':
    unittest.main()<|MERGE_RESOLUTION|>--- conflicted
+++ resolved
@@ -18,13 +18,8 @@
 class TestJWT(unittest.TestCase):
 
     def setUp(self):
-<<<<<<< HEAD
-        self.payload = {"iss": "jeff", "exp": utc_timestamp() + 15,
-                        "claim": "insanity"}
-=======
-        self.payload = {'iss': 'jeff', 'exp': utc_timestamp() + 1,
+        self.payload = {'iss': 'jeff', 'exp': utc_timestamp() + 15,
                         'claim': 'insanity'}
->>>>>>> 46fd4521
 
     def test_encode_decode(self):
         secret = 'secret'
@@ -86,16 +81,16 @@
     # encoding / decoding operations equally (causing tests
     # to still pass).
     def test_decodes_valid_es384_jwt(self):
-        example_payload = {"hello": "world"}
+        example_payload = {'hello': 'world'}
         example_pubkey = open('tests/testkey_ec.pub', 'r').read()
         example_jwt = (
-            b"eyJhbGciOiJFUzM4NCIsInR5cCI6IkpXVCJ9"
-            b".eyJoZWxsbyI6IndvcmxkIn0"
-            b".MIGHAkEdh2kR7IRu5w0tGuY6Xz3Vqa7PHHY2DgXWeee"
-            b"LXotEqpn9udp2NfVL-XFG0TDoCakzXbIGAWg42S69GFl"
-            b"KZzxhXAJCAPLPuJoKyAixFnXPBkvkti-UzSIj4s6DePe"
-            b"uTu7102G_QIXiijY5bx6mdmZa3xUuKeu-zobOIOqR8Zw"
-            b"FqGjBLZum")
+            b'eyJhbGciOiJFUzM4NCIsInR5cCI6IkpXVCJ9'
+            b'.eyJoZWxsbyI6IndvcmxkIn0'
+            b'.MIGHAkEdh2kR7IRu5w0tGuY6Xz3Vqa7PHHY2DgXWeee'
+            b'LXotEqpn9udp2NfVL-XFG0TDoCakzXbIGAWg42S69GFl'
+            b'KZzxhXAJCAPLPuJoKyAixFnXPBkvkti-UzSIj4s6DePe'
+            b'uTu7102G_QIXiijY5bx6mdmZa3xUuKeu-zobOIOqR8Zw'
+            b'FqGjBLZum')
         decoded_payload = jwt.decode(example_jwt, example_pubkey)
 
         self.assertEqual(decoded_payload, example_payload)
@@ -105,19 +100,19 @@
     # encoding / decoding operations equally (causing tests
     # to still pass).
     def test_decodes_valid_rs384_jwt(self):
-        example_payload = {"hello": "world"}
+        example_payload = {'hello': 'world'}
         example_pubkey = open('tests/testkey_rsa.pub', 'r').read()
         example_jwt = (
-            b"eyJhbGciOiJSUzM4NCIsInR5cCI6IkpXVCJ9"
-            b".eyJoZWxsbyI6IndvcmxkIn0"
-            b".yNQ3nI9vEDs7lEh-Cp81McPuiQ4ZRv6FL4evTYYAh1X"
-            b"lRTTR3Cz8pPA9Stgso8Ra9xGB4X3rlra1c8Jz10nTUju"
-            b"O06OMm7oXdrnxp1KIiAJDerWHkQ7l3dlizIk1bmMA457"
-            b"W2fNzNfHViuED5ISM081dgf_a71qBwJ_yShMMrSOfxDx"
-            b"mX9c4DjRogRJG8SM5PvpLqI_Cm9iQPGMvmYK7gzcq2cJ"
-            b"urHRJDJHTqIdpLWXkY7zVikeen6FhuGyn060Dz9gYq9t"
-            b"uwmrtSWCBUjiN8sqJ00CDgycxKqHfUndZbEAOjcCAhBr"
-            b"qWW3mSVivUfubsYbwUdUG3fSRPjaUPcpe8A")
+            b'eyJhbGciOiJSUzM4NCIsInR5cCI6IkpXVCJ9'
+            b'.eyJoZWxsbyI6IndvcmxkIn0'
+            b'.yNQ3nI9vEDs7lEh-Cp81McPuiQ4ZRv6FL4evTYYAh1X'
+            b'lRTTR3Cz8pPA9Stgso8Ra9xGB4X3rlra1c8Jz10nTUju'
+            b'O06OMm7oXdrnxp1KIiAJDerWHkQ7l3dlizIk1bmMA457'
+            b'W2fNzNfHViuED5ISM081dgf_a71qBwJ_yShMMrSOfxDx'
+            b'mX9c4DjRogRJG8SM5PvpLqI_Cm9iQPGMvmYK7gzcq2cJ'
+            b'urHRJDJHTqIdpLWXkY7zVikeen6FhuGyn060Dz9gYq9t'
+            b'uwmrtSWCBUjiN8sqJ00CDgycxKqHfUndZbEAOjcCAhBr'
+            b'qWW3mSVivUfubsYbwUdUG3fSRPjaUPcpe8A')
         decoded_payload = jwt.decode(example_jwt, example_pubkey)
 
         self.assertEqual(decoded_payload, example_payload)
